# This file is autogenerated, do not edit; changes may be undone by the next 'dep ensure'.


[[projects]]
  digest = "1:167b6f65a6656de568092189ae791253939f076df60231fdd64588ac703892a1"
  name = "github.com/BurntSushi/toml"
  packages = ["."]
  pruneopts = "NUT"
  revision = "b26d9c308763d68093482582cea63d69be07a0f0"
  version = "v0.3.0"

[[projects]]
  digest = "1:40948327b6631b9b5c7bb55acb55bd1cad78ffbfa9d81642e90ffdcb1d487443"
  name = "github.com/OneOfOne/xxhash"
  packages = ["."]
  pruneopts = "NUT"
  revision = "6def279d2ce6c81a79dd1c1be580f03bb216fb8a"
  version = "v1.2.2"

[[projects]]
  branch = "master"
  digest = "1:707ebe952a8b3d00b343c01536c79c73771d100f63ec6babeaed5c79e2b8a8dd"
  name = "github.com/beorn7/perks"
  packages = ["quantile"]
  pruneopts = "NUT"
  revision = "3a771d992973f24aa725d07868b467d1ddfceafb"

[[projects]]
  branch = "master"
  digest = "1:5150d33e061d3af9440f2fdad3f82456cb142b3200ce77e0bc2ffef90eef0b0c"
  name = "github.com/btcsuite/btcd"
  packages = ["btcec"]
  pruneopts = "NUT"
  revision = "cff30e1d23fc9e800b2b5b4b41ef1817dda07e9f"

[[projects]]
  branch = "master"
  digest = "1:96f90d432e58964e281f5e4d4683699a472b39517d5b38b39df422523ebb5bd2"
  name = "github.com/cep21/xdgbasedir"
  packages = ["."]
  pruneopts = "NUT"
  revision = "21470bfc93b9903bce0beaebb037b1d04d0be523"

[[projects]]
  digest = "1:ffe9824d294da03b391f44e1ae8281281b4afc1bdaa9588c9097785e3af10cec"
  name = "github.com/davecgh/go-spew"
  packages = ["spew"]
  pruneopts = "NUT"
  revision = "8991bc29aa16c548c550c7ff78260e27b9ab7c73"
  version = "v1.1.1"

[[projects]]
  digest = "1:4f0ac2a7cc350b14c72a9de0de046b908482d6f16183c8570ee4d6e17adc6a94"
  name = "github.com/eapache/channels"
  packages = ["."]
  pruneopts = "NUT"
  revision = "47238d5aae8c0fefd518ef2bee46290909cf8263"
  version = "v1.1.0"

[[projects]]
  digest = "1:0d36a2b325b9e75f8057f7f9fbe778d348d70ba652cb9335485b69d1a5c4e038"
  name = "github.com/eapache/queue"
  packages = ["."]
  pruneopts = "NUT"
  revision = "44cc805cf13205b55f69e14bcb69867d1ae92f98"
  version = "v1.1.0"

[[projects]]
  digest = "1:294576320c5093015ca9130ed928c84b2fdc8b9db6d136505a513795f3a64e3e"
  name = "github.com/ebuchman/fail-test"
  packages = ["."]
  pruneopts = "NUT"
  revision = "95f809107225be108efcf10a3509e4ea6ceef3c4"

[[projects]]
  digest = "1:4956b2f82cd1045ccded4db070821b3b6b8fbc8628d4d63de90128ea56efcdfb"
  name = "github.com/go-kit/kit"
  packages = [
    "log",
    "log/level",
    "log/term",
    "metrics",
    "metrics/discard",
    "metrics/internal/lv",
    "metrics/prometheus",
  ]
  pruneopts = "NUT"
  revision = "4dc7be5d2d12881735283bcab7352178e190fc71"
  version = "v0.6.0"

[[projects]]
  digest = "1:341a7df38da99fe91ed40e4008c13cc5d02dcc98ed1a094360cb7d5df26d6d26"
  name = "github.com/go-logfmt/logfmt"
  packages = ["."]
  pruneopts = "NUT"
  revision = "390ab7935ee28ec6b286364bba9b4dd6410cb3d5"
  version = "v0.3.0"

[[projects]]
  digest = "1:037073f7ae4a51c2899bf630960aaa6e28228ceb7762772097cdb6246cf26bca"
  name = "github.com/go-ozzo/ozzo-validation"
  packages = ["."]
  pruneopts = "NUT"
  revision = "9d6782aa52aad2ec5f3ea5af63b7dc4bc5192c40"
  version = "v3.4.0"

[[projects]]
  digest = "1:91358b3a314c1ddfd4d6445ca9c1fb846842c31c153e626730594b3c95f73f4a"
  name = "github.com/go-stack/stack"
  packages = ["."]
  pruneopts = "NUT"
  revision = "2fee6af1a9795aafbe0253a0cfbdf668e1fb8a9a"
  version = "v1.8.0"

[[projects]]
  digest = "1:a35d141bba894725d1aa63523e146ab83c30475d23970ef402165eb96bd5907a"
  name = "github.com/gogo/protobuf"
  packages = [
    "gogoproto",
    "jsonpb",
    "proto",
    "protoc-gen-gogo/descriptor",
    "sortkeys",
    "types",
  ]
  pruneopts = "NUT"
  revision = "636bf0302bc95575d69441b25a2603156ffdddf1"
  version = "v1.1.1"

[[projects]]
  digest = "1:03e14cff610a8a58b774e36bd337fa979482be86aab01be81fb8bbd6d0f07fc8"
  name = "github.com/golang/protobuf"
  packages = [
    "proto",
    "ptypes",
    "ptypes/any",
    "ptypes/duration",
    "ptypes/timestamp",
  ]
  pruneopts = "NUT"
  revision = "b4deda0973fb4c70b50d226b1af49f3da59f5265"
  version = "v1.1.0"

[[projects]]
  branch = "master"
  digest = "1:7f114b78210bf5b75f307fc97cff293633c835bab1e0ea8a744a44b39c042dfe"
  name = "github.com/golang/snappy"
  packages = ["."]
  pruneopts = "NUT"
  revision = "2e65f85255dbc3072edf28d6b5b8efc472979f5a"

[[projects]]
  digest = "1:3b708ebf63bfa9ba3313bedb8526bc0bb284e51474e65e958481476a9d4a12aa"
  name = "github.com/gorilla/websocket"
  packages = ["."]
  pruneopts = "NUT"
  revision = "ea4d1f681babbce9545c9c5f3d5194a789c89f5b"
  version = "v1.2.0"

[[projects]]
  branch = "develop"
<<<<<<< HEAD
  digest = "1:9ba6c4c63dcf1c1bd589d5956a9f0f67302eb770073bdb28fe041ea95a72cb2a"
=======
  digest = "1:cb8418940840002db1f5f584ab4d2d53f4fbb3a7572f0522be18b2afc845d5c5"
>>>>>>> c5312553
  name = "github.com/hyperledger/burrow"
  packages = [
    "acm",
    "acm/balance",
    "acm/state",
    "acm/validator",
    "bcm",
    "binary",
    "config",
    "config/source",
    "consensus/tendermint",
    "consensus/tendermint/abci",
    "consensus/tendermint/codes",
    "core",
    "crypto",
    "deploy/compile",
    "event",
    "event/pubsub",
    "event/query",
    "execution",
    "execution/contexts",
    "execution/errors",
    "execution/evm",
    "execution/evm/abi",
    "execution/evm/asm",
    "execution/evm/asm/bc",
    "execution/evm/sha3",
    "execution/exec",
    "execution/names",
    "genesis",
    "genesis/spec",
    "integration",
    "keys",
    "keys/mock",
    "logging",
    "logging/adapters/stdlib",
    "logging/errors",
    "logging/lifecycle",
    "logging/logconfig",
    "logging/loggers",
    "logging/structure",
    "permission",
    "process",
    "project",
    "rpc",
    "rpc/lib/server",
    "rpc/lib/types",
    "rpc/metrics",
    "rpc/rpcevents",
    "rpc/rpcinfo",
    "rpc/rpcquery",
    "rpc/rpctransact",
    "sync",
    "txs",
    "txs/payload",
  ]
  pruneopts = "T"
  revision = "7f1d0577cf81110e042fddf33574fd3f4a08991a"

[[projects]]
  digest = "1:9a52adf44086cead3b384e5d0dbf7a1c1cce65e67552ee3383a8561c42a18cd3"
  name = "github.com/imdario/mergo"
  packages = ["."]
  pruneopts = "NUT"
  revision = "9f23e2d6bd2a77f959b2bf6acdbefd708a83a4a4"
  version = "v0.3.6"

[[projects]]
  digest = "1:406338ad39ab2e37b7f4452906442a3dbf0eb3379dd1f06aafb5c07e769a5fbb"
  name = "github.com/inconshreveable/mousetrap"
  packages = ["."]
  pruneopts = "NUT"
  revision = "76626ae9c91c4f2a10f34cad8ce83ea42c93bb75"
  version = "v1.0"

[[projects]]
  branch = "master"
  digest = "1:3d24306f696fc55f4773ba2ea288be218ca725b572e714483e65de169c731845"
  name = "github.com/jmhodges/levigo"
  packages = ["."]
  pruneopts = "NUT"
  revision = "c42d9e0ca023e2198120196f842701bb4c55d7b9"

[[projects]]
  branch = "master"
  digest = "1:f91bb67d051a94cf6ab2cf07eee0550432afc31655838d42cdec258db4b348f0"
  name = "github.com/kr/logfmt"
  packages = ["."]
  pruneopts = "NUT"
  revision = "b84e30acd515aadc4b783ad4ff83aff3299bdfe0"

[[projects]]
  digest = "1:4d5fa9f49e5bf3d55c16ff562af9e3231f9ac5ccf495927fd0555f4607c15475"
  name = "github.com/lib/pq"
  packages = [
    ".",
    "oid",
  ]
  pruneopts = "NUT"
  revision = "4ded0e9383f75c197b3a2aaa6d590ac52df6fd79"
  version = "v1.0.0"

[[projects]]
  digest = "1:4f0ec1ea4a854a62d163a91df5f37e98f1083974ddcc21b0b104cd3b75238789"
  name = "github.com/mattn/go-sqlite3"
  packages = ["."]
  pruneopts = "NUT"
  revision = "25ecb14adfc7543176f7d85291ec7dba82c6f7e4"
  version = "v1.9.0"

[[projects]]
  digest = "1:5985ef4caf91ece5d54817c11ea25f182697534f8ae6521eadcd628c142ac4b6"
  name = "github.com/matttproud/golang_protobuf_extensions"
  packages = ["pbutil"]
  pruneopts = "NUT"
  revision = "c12348ce28de40eed0136aa2b644d0ee0650e56c"
  version = "v1.0.1"

[[projects]]
  digest = "1:9a3c7cb3b6be10c156b8ac4f69bcf0bdf483b6e601005505e254958eeb599281"
  name = "github.com/monax/relic"
  packages = ["."]
  pruneopts = "NUT"
  revision = "b713bcb44ab7888328eb63f609abd21e111ff9d5"
  version = "v2.0.0"

[[projects]]
  digest = "1:5cf3f025cbee5951a4ee961de067c8a89fc95a5adabead774f82822efabab121"
  name = "github.com/pkg/errors"
  packages = ["."]
  pruneopts = "NUT"
  revision = "645ef00459ed84a119197bfb8d8205042c6df63d"
  version = "v0.8.0"

[[projects]]
  digest = "1:0028cb19b2e4c3112225cd871870f2d9cf49b9b4276531f03438a88e94be86fe"
  name = "github.com/pmezard/go-difflib"
  packages = ["difflib"]
  pruneopts = "NUT"
  revision = "792786c7400a136282c1664665ae0a8db921c6c2"
  version = "v1.0.0"

[[projects]]
  digest = "1:a16a1797cf7077c68a7a312ab68f1349b5ba2ca926a383d4b17c272b6ee97e15"
  name = "github.com/prometheus/client_golang"
  packages = [
    "prometheus",
    "prometheus/promhttp",
  ]
  pruneopts = "NUT"
  revision = "ae27198cdd90bf12cd134ad79d1366a6cf49f632"

[[projects]]
  branch = "master"
  digest = "1:2d5cd61daa5565187e1d96bae64dbbc6080dacf741448e9629c64fd93203b0d4"
  name = "github.com/prometheus/client_model"
  packages = ["go"]
  pruneopts = "NUT"
  revision = "5c3871d89910bfb32f5fcab2aa4b9ec68e65a99f"

[[projects]]
  branch = "master"
  digest = "1:fad5a35eea6a1a33d6c8f949fbc146f24275ca809ece854248187683f52cc30b"
  name = "github.com/prometheus/common"
  packages = [
    "expfmt",
    "internal/bitbucket.org/ww/goautoneg",
    "model",
  ]
  pruneopts = "NUT"
  revision = "c7de2306084e37d54b8be01f3541a8464345e9a5"

[[projects]]
  branch = "master"
  digest = "1:6621142cd60b7150ab66f38ff36303ca55843dc5a635c1f9a28f95ecddab72b4"
  name = "github.com/prometheus/procfs"
  packages = [
    ".",
    "internal/util",
    "nfs",
    "xfs",
  ]
  pruneopts = "NUT"
  revision = "05ee40e3a273f7245e8777337fc7b46e533a9a92"

[[projects]]
  digest = "1:b2339e83ce9b5c4f79405f949429a7f68a9a904fed903c672aac1e7ceb7f5f02"
  name = "github.com/sirupsen/logrus"
  packages = ["."]
  pruneopts = "NUT"
  revision = "3e01752db0189b9157070a0e1668a620f9a85da2"
  version = "v1.0.6"

[[projects]]
  digest = "1:343d44e06621142ab09ae0c76c1799104cdfddd3ffb445d78b1adf8dc3ffaf3d"
  name = "github.com/spf13/cobra"
  packages = ["."]
  pruneopts = "NUT"
  revision = "ef82de70bb3f60c65fb8eebacbb2d122ef517385"
  version = "v0.0.3"

[[projects]]
  digest = "1:e3707aeaccd2adc89eba6c062fec72116fe1fc1ba71097da85b4d8ae1668a675"
  name = "github.com/spf13/pflag"
  packages = ["."]
  pruneopts = "NUT"
  revision = "9a97c102cda95a86cec2345a6f09f55a939babf5"
  version = "v1.0.2"

[[projects]]
  branch = "master"
  digest = "1:47201ae9986674849b91deb7eb8c5625d84b387ff1ae161a4ae3eb62779217cb"
  name = "github.com/streadway/simpleuuid"
  packages = ["."]
  pruneopts = "NUT"
  revision = "6617b501e485b77e61b98cd533aefff9e258b5a7"

[[projects]]
  digest = "1:0331452965d8695c0a5633e0f509012987681a654f388f2ad0c3b2d7f7004b1c"
  name = "github.com/stretchr/testify"
  packages = [
    "assert",
    "require",
  ]
  pruneopts = "NUT"
  revision = "f35b8ab0b5a2cef36673838d662e249dd9c94686"
  version = "v1.2.2"

[[projects]]
  branch = "master"
  digest = "1:f2ffd421680b0a3f7887501b3c6974bcf19217ecd301d0e2c9b681940ec363d5"
  name = "github.com/syndtr/goleveldb"
  packages = [
    "leveldb",
    "leveldb/cache",
    "leveldb/comparer",
    "leveldb/errors",
    "leveldb/filter",
    "leveldb/iterator",
    "leveldb/journal",
    "leveldb/memdb",
    "leveldb/opt",
    "leveldb/storage",
    "leveldb/table",
    "leveldb/util",
  ]
  pruneopts = "NUT"
  revision = "ae2bd5eed72d46b28834ec3f60db3a3ebedd8dbd"

[[projects]]
  branch = "master"
  digest = "1:087aaa7920e5d0bf79586feb57ce01c35c830396ab4392798112e8aae8c47722"
  name = "github.com/tendermint/ed25519"
  packages = [
    ".",
    "edwards25519",
    "extra25519",
  ]
  pruneopts = "NUT"
  revision = "d8387025d2b9d158cf4efb07e7ebf814bcce2057"

[[projects]]
  digest = "1:0fbb744c7842baaec7f5b2e0eb9814668bf34c4eb3c4fe6fc9ac856a937a5eff"
  name = "github.com/tendermint/go-amino"
  packages = ["."]
  pruneopts = "NUT"
  revision = "2106ca61d91029c931fd54968c2bb02dc96b1412"
  version = "0.10.1"

[[projects]]
  digest = "1:76c7684f6ff9b92dd8f934ad853838e207ab4b7d68927f95f5ba785d8bea56d2"
  name = "github.com/tendermint/iavl"
  packages = ["."]
  pruneopts = "NUT"
  revision = "e5726c0066ccdd299a2ec9262f93c7896cdfcd87"
  version = "v0.10.0"

[[projects]]
  digest = "1:16ed77bc73d66a05a5ad0b14f2e10f9df002b6072e513e3287d0e7d620aa5db4"
  name = "github.com/tendermint/tendermint"
  packages = [
    "abci/client",
    "abci/example/code",
    "abci/example/kvstore",
    "abci/types",
    "blockchain",
    "config",
    "consensus",
    "consensus/types",
    "crypto",
    "crypto/ed25519",
    "crypto/encoding/amino",
    "crypto/merkle",
    "crypto/secp256k1",
    "crypto/tmhash",
    "evidence",
    "libs/autofile",
    "libs/clist",
    "libs/common",
    "libs/db",
    "libs/events",
    "libs/flowrate",
    "libs/log",
    "libs/pubsub",
    "libs/pubsub/query",
    "mempool",
    "node",
    "p2p",
    "p2p/conn",
    "p2p/pex",
    "p2p/upnp",
    "privval",
    "proxy",
    "rpc/core",
    "rpc/core/types",
    "rpc/grpc",
    "rpc/lib",
    "rpc/lib/server",
    "rpc/lib/types",
    "state",
    "state/txindex",
    "state/txindex/kv",
    "state/txindex/null",
    "types",
    "version",
  ]
  pruneopts = "NUT"
  revision = "013b9cef642f875634c614019ab13b17570778ad"
  version = "v0.23.0"

[[projects]]
  branch = "master"
  digest = "1:8f326b9b29560f9e661f6f692a66b8b30db788bdb8550b3e5791ed3ee607e4d7"
  name = "github.com/tmthrgd/asm"
  packages = ["."]
  pruneopts = "NUT"
  revision = "409546f4138f9ab0bd9b5fe426f362daeff840ec"

[[projects]]
  branch = "master"
  digest = "1:acef19f6a48ca48abc8c7213ebcdcccd98e644114ad644a4b91b9134fdbc3b41"
  name = "github.com/tmthrgd/go-hex"
  packages = ["."]
  pruneopts = "NUT"
  revision = "d1fb3dbb16a1d00be1dec2027f83714c7bd920f1"

[[projects]]
  branch = "master"
  digest = "1:23cfdc365552dca2692bdf285caec6938ca6d53277b07567ea5809ab490b3d25"
  name = "golang.org/x/crypto"
  packages = [
    "chacha20poly1305",
    "curve25519",
    "ed25519",
    "ed25519/internal/edwards25519",
    "hkdf",
    "internal/chacha20",
    "internal/subtle",
    "nacl/box",
    "nacl/secretbox",
    "pbkdf2",
    "poly1305",
    "ripemd160",
    "salsa20/salsa",
    "scrypt",
    "ssh/terminal",
  ]
  pruneopts = "NUT"
  revision = "0e37d006457bf46f9e6692014ba72ef82c33022c"

[[projects]]
  digest = "1:2822b75330f8a787dca2f7d861788811676b2c50cea125851bbe32e9fd31624c"
  name = "golang.org/x/net"
  packages = [
    "context",
    "http/httpguts",
    "http2",
    "http2/hpack",
    "idna",
    "internal/timeseries",
    "netutil",
    "trace",
  ]
  pruneopts = "NUT"
  revision = "292b43bbf7cb8d35ddf40f8d5100ef3837cced3f"

[[projects]]
  branch = "master"
  digest = "1:8b0b66760ba649cd638dff1e7444778bc4d7837eecde0afc7bdbd7fe29748622"
  name = "golang.org/x/sys"
  packages = [
    "cpu",
    "unix",
    "windows",
  ]
  pruneopts = "NUT"
  revision = "d0be0721c37eeb5299f245a996a483160fc36940"

[[projects]]
  digest = "1:e7071ed636b5422cc51c0e3a6cebc229d6c9fffc528814b519a980641422d619"
  name = "golang.org/x/text"
  packages = [
    "collate",
    "collate/build",
    "internal/colltab",
    "internal/gen",
    "internal/tag",
    "internal/triegen",
    "internal/ucd",
    "language",
    "secure/bidirule",
    "transform",
    "unicode/bidi",
    "unicode/cldr",
    "unicode/norm",
    "unicode/rangetable",
  ]
  pruneopts = "NUT"
  revision = "f21a4dfb5e38f5895301dc265a8def02365cc3d0"
  version = "v0.3.0"

[[projects]]
  branch = "master"
  digest = "1:077c1c599507b3b3e9156d17d36e1e61928ee9b53a5b420f10f28ebd4a0b275c"
  name = "google.golang.org/genproto"
  packages = ["googleapis/rpc/status"]
  pruneopts = "NUT"
  revision = "36d5787dc5356b711fe8f3040271aaf51c35955b"

[[projects]]
  digest = "1:d0e5846da58e4e20d1bbd7502b24f31d37e3ac1e02a9042d95bd93c2d0c139dd"
  name = "google.golang.org/grpc"
  packages = [
    ".",
    "balancer",
    "balancer/base",
    "balancer/roundrobin",
    "codes",
    "connectivity",
    "credentials",
    "encoding",
    "encoding/proto",
    "grpclog",
    "internal",
    "internal/backoff",
    "internal/channelz",
    "internal/grpcrand",
    "keepalive",
    "metadata",
    "naming",
    "peer",
    "resolver",
    "resolver/dns",
    "resolver/passthrough",
    "stats",
    "status",
    "tap",
    "transport",
  ]
  pruneopts = "NUT"
  revision = "168a6198bcb0ef175f7dacec0b8691fc141dc9b8"
  version = "v1.13.0"

[solve-meta]
  analyzer-name = "dep"
  analyzer-version = 1
  input-imports = [
    "github.com/go-kit/kit/log",
    "github.com/go-kit/kit/log/level",
    "github.com/go-ozzo/ozzo-validation",
    "github.com/hyperledger/burrow/binary",
    "github.com/hyperledger/burrow/core",
    "github.com/hyperledger/burrow/crypto",
    "github.com/hyperledger/burrow/execution/evm/abi",
    "github.com/hyperledger/burrow/execution/exec",
    "github.com/hyperledger/burrow/integration",
    "github.com/hyperledger/burrow/rpc/rpcevents",
    "github.com/hyperledger/burrow/rpc/rpctransact",
    "github.com/hyperledger/burrow/txs/payload",
    "github.com/lib/pq",
    "github.com/mattn/go-sqlite3",
    "github.com/pkg/errors",
    "github.com/spf13/cobra",
    "github.com/stretchr/testify/require",
    "github.com/tmthrgd/go-hex",
    "google.golang.org/grpc",
  ]
  solver-name = "gps-cdcl"
  solver-version = 1<|MERGE_RESOLUTION|>--- conflicted
+++ resolved
@@ -159,11 +159,7 @@
 
 [[projects]]
   branch = "develop"
-<<<<<<< HEAD
-  digest = "1:9ba6c4c63dcf1c1bd589d5956a9f0f67302eb770073bdb28fe041ea95a72cb2a"
-=======
   digest = "1:cb8418940840002db1f5f584ab4d2d53f4fbb3a7572f0522be18b2afc845d5c5"
->>>>>>> c5312553
   name = "github.com/hyperledger/burrow"
   packages = [
     "acm",
