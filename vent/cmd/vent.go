--- conflicted
+++ resolved
@@ -47,12 +47,8 @@
 	log := logger.NewLogger(cfg.LogLevel)
 	consumer := service.NewConsumer(cfg, log, make(chan types.EventData))
 	server := service.NewServer(cfg, log, consumer)
-
-<<<<<<< HEAD
+  
 	parser, err := sqlsol.SpecLoader(cfg.SpecDir, cfg.SpecFile, cfg.DBBlockTx)
-=======
-	parser, err := sqlsol.SpecLoader(cfg.SpecDir, cfg.SpecFile)
->>>>>>> ebf666a9
 	if err != nil {
 		log.Error("err", err)
 		os.Exit(1)
