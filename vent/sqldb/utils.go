--- conflicted
+++ resolved
@@ -283,10 +283,7 @@
 			safeCol := safe(newColumn.Name)
 			query, dictionary := db.DBAdapter.AlterColumnQuery(safeTable, safeCol, newColumn.Type, newColumn.Length, newColumn.Order)
 
-<<<<<<< HEAD
 			//alter column
-=======
->>>>>>> 34e5b362
 			db.Log.Info("msg", "ALTER TABLE", "query", safe(query))
 			_, err = db.DB.Exec(safe(query))
 
@@ -297,11 +294,8 @@
 					db.Log.Info("msg", "Error altering table", "err", err)
 					return err
 				}
-			} else {
-<<<<<<< HEAD
+			} else {        
 				//store dictionary
-=======
->>>>>>> 34e5b362
 				db.Log.Info("msg", "STORE DICTIONARY", "query", clean(dictionary))
 				_, err = db.DB.Exec(dictionary)
 				if err != nil {
@@ -309,9 +303,8 @@
 					return err
 				}
 
-				//insert log (if not start database)
+				//insert log (if action is not database initialization)
 				if eventName != string(types.ActionInitialize) {
-
 					// Marshal the table into a JSON string.
 					var jsonData []byte
 					jsonData, err = db.getJSON(newColumn)
@@ -319,7 +312,6 @@
 						db.Log.Info("msg", "error marshaling column", "err", err, "value", fmt.Sprintf("%v", newColumn))
 						return err
 					}
-
 					//insert log
 					_, err = db.DB.Exec(logQuery, newTable.Name, eventName, newTable.Filter, nil, nil, types.ActionAlterTable, jsonData, query,sqlValues)
 					if err != nil {
@@ -402,18 +394,15 @@
 		return err
 	}
 
-<<<<<<< HEAD
 	//store dictionary
-=======
->>>>>>> 34e5b362
 	db.Log.Info("msg", "STORE DICTIONARY", "query", clean(dictionary))
 	_, err = db.DB.Exec(dictionary)
 	if err != nil {
 		db.Log.Info("msg", "Error storing  dictionary", "err", err)
 		return err
 	}
-
-	//insert log (if not start database)
+  
+	//insert log (if action is not database initialization)
 	if eventName != string(types.ActionInitialize) {
 
 		// Marshal the table into a JSON string.
@@ -423,9 +412,7 @@
 			db.Log.Info("msg", "error marshaling table", "err", err, "value", fmt.Sprintf("%v", table))
 			return err
 		}
-
 		sqlValues,_:= db.getJSON(nil)
-
 
 		//insert log
 		_, err = db.DB.Exec(logQuery, table.Name, eventName, table.Filter, nil, nil, types.ActionCreateTable, jsonData, query,sqlValues)
@@ -491,23 +478,23 @@
 	return replacer.Replace(parameter)
 }
 
-//getJSON returns marshaled JSON
+//getJSON returns marshaled json from JSON column
 func (db *SQLDB) getJSON(JSON interface{}) ([]byte,error){
-	if JSON!=nil{
+	if JSON != nil{
 		return json.Marshal(JSON)
 	}
 	return 	json.Marshal("")
 }
 
-//getJSON returns marshaled JSON
+//getJSONFromValues returns marshaled json from values column
 func (db *SQLDB) getJSONFromValues(values []interface{}) ([]byte,error){
-	if values!=nil{
+	if values != nil{
 		return json.Marshal(values)
 	}
 	return 	json.Marshal("")
 }
 
-//getValuesFromJSON returns un marshaled JSON
+//getValuesFromJSON returns unmarshaled json from JSON column
 func (db *SQLDB) getValuesFromJSON(JSON string) ([]interface{},error) {
 	pointers := make([]interface{}, 0)
 	bytes:=[]byte(JSON)
