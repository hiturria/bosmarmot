--- conflicted
+++ resolved
@@ -54,10 +54,6 @@
 // then gets tables structures, maps them & parse event data.
 // Store data in SQL event tables, it runs forever
 func (c *Consumer) Run(stream bool) error {
-<<<<<<< HEAD
-=======
-	c.Log.Info("msg", "Reading events config file")
->>>>>>> e0b604bb
 
 	if c.Config.SpecDir == "" && c.Config.SpecFile == "" {
 		return errors.New("One of SpecDir or SpecFile must be provided")
@@ -153,11 +149,7 @@
 			}
 
 			// setup the execution events client for this spec
-<<<<<<< HEAD
 			cli := rpcevents.NewExecutionEventsClient(c.GRPCConnection)
-=======
-			cli := rpcevents.NewExecutionEventsClient(conn)
->>>>>>> e0b604bb
 			var end *rpcevents.Bound
 			if stream {
 				end = rpcevents.StreamBound()
@@ -275,20 +267,12 @@
 
 				// store pending block data in SQL tables (if any)
 				if blockData.PendingRows(fromBlock) {
-<<<<<<< HEAD
+          
 					// gets block data to upsert
 					blk := blockData.GetBlockData()
 
 					c.Log.Info("msg", fmt.Sprintf("Upserting rows in SQL event tables %v", blk), "filter", spec.Filter)
 
-=======
-
-					// gets block data to upsert
-					blk := blockData.GetBlockData()
-
-					c.Log.Info("msg", fmt.Sprintf("Upserting rows in SQL event tables %v", blk), "filter", spec.Filter)
-
->>>>>>> e0b604bb
 					eventCh <- blk
 				}
 			}
@@ -373,16 +357,8 @@
 	data[eventTypeLabel] = header.GetEventType().String()
 	data[eventTxHashLabel] = header.TxHash.String()
 
-<<<<<<< HEAD
 	// build expected interface type array to get log event values
 	unpackedData := abi.GetPackingTypes(eventAbiSpec.Inputs)
-=======
-	// build expected interface type array to get log event values & make it string
-	unpackedData := make([]interface{}, len(eventAbiSpec.Inputs))
-	for i := range unpackedData {
-		unpackedData[i] = new(string)
-	}
->>>>>>> e0b604bb
 
 	// unpack event data (topics & data part)
 	if err := abi.UnpackEvent(eventAbiSpec, log.Topics, log.Data, unpackedData...); err != nil {
