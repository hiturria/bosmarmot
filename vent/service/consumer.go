--- conflicted
+++ resolved
@@ -284,12 +284,7 @@
 }
 
 // decodeEvent unpacks & decodes event data
-<<<<<<< HEAD
-func decodeEvent(eventName string, header *exec.Header, log *exec.LogEvent, abiSpec *abi.AbiSpec, l *logger.Logger) (map[string]string, error) {
-=======
 func decodeEvent(eventName string, header *exec.Header, log *exec.LogEvent, abiSpec *abi.AbiSpec, l *logger.Logger) (map[string]interface{}, error) {
-
->>>>>>> 27c05b03
 	// to prepare decoded data and map to event item name
 	data := make(map[string]interface{})
 
@@ -326,29 +321,9 @@
 
 	// for each decoded item value, stores it in given item name
 	for i, input := range eventAbiSpec.Inputs {
-<<<<<<< HEAD
-		data[input.Name] = *unpackedData[i].(*string)
-
-		dataItem := data[input.Name]
-
-		// in the rare case that a not valid UTF8 string is found, convert characters to hexa
-		if !utf8.ValidString(dataItem) {
-			l.Warn("msg", fmt.Sprintf("Illegal UTF8 string: i = %v, data[input.Name] = %v, input.Name = %v", i, data[input.Name], input.Name), "eventName", eventName)
-
-			s := make([]string, 0, len(dataItem))
-
-			for i := 0; i < len(dataItem); i++ {
-				s = append(s, fmt.Sprintf("%x", dataItem[i]))
-			}
-
-			data[input.Name] = strings.ToUpper(strings.Join(s, ""))
-		}
-
-		l.Debug("msg", fmt.Sprintf("Unpacked data items: unpackedData[%v] = %v, data[input.Name] = %v, input.Name = %v", i, unpackedData[i], data[input.Name], input.Name), "eventName", eventName)
-=======
+    
 		data[input.Name] = unpackedData[i]
->>>>>>> 27c05b03
-
+    
 		l.Debug("msg", fmt.Sprintf("Unpacked data items: unpackedData[%v] = %v, input.Name = %v", i, unpackedData[i], input.Name), "eventName", eventName)
 	}
 	return data, nil
