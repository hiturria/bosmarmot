--- conflicted
+++ resolved
@@ -49,7 +49,7 @@
 			announce(job.JobName, "Set")
 			job.JobResult, err = SetValJob(job.Set, do)
 
-			// Transaction jobs
+		// Transaction jobs
 		case job.Send != nil:
 			announce(job.JobName, "Sent")
 			job.JobResult, err = SendJob(job.Send, do)
@@ -69,30 +69,19 @@
 			announce(job.JobName, "Rebond")
 			job.JobResult, err = RebondJob(job.Rebond, do)
 
-			// Contracts jobs
+		// Contracts jobs
 		case job.Deploy != nil:
 			announce(job.JobName, "Deploy")
 			job.JobResult, err = DeployJob(job.Deploy, do)
 		case job.Call != nil:
-			for i := 0; i < 100; i++ {
-				announce(job.JobName, "Call")
-				job.JobResult, job.JobVars, err = CallJob(job.Call, do)
-				if len(job.JobVars) != 0 {
-					for _, theJob := range job.JobVars {
-						log.WithField("=>", fmt.Sprintf("%s,%s", theJob.Name, theJob.Value)).Info("Job Vars")
-					}
-				}
-				if err != nil {
-					return err
+			announce(job.JobName, "Call")
+			job.JobResult, job.JobVars, err = CallJob(job.Call, do)
+			if len(job.JobVars) != 0 {
+				for _, theJob := range job.JobVars {
+					log.WithField("=>", fmt.Sprintf("%s,%s", theJob.Name, theJob.Value)).Info("Job Vars")
 				}
 			}
-<<<<<<< HEAD
-=======
-			if err != nil {
-				return err
-			}
->>>>>>> 86be8969
-			// State jobs
+		// State jobs
 		case job.RestoreState != nil:
 			announce(job.JobName, "RestoreState")
 			job.JobResult, err = RestoreStateJob(job.RestoreState, do)
@@ -100,7 +89,7 @@
 			announce(job.JobName, "DumpState")
 			job.JobResult, err = DumpStateJob(job.DumpState, do)
 
-			// Test jobs
+		// Test jobs
 		case job.QueryAccount != nil:
 			announce(job.JobName, "QueryAccount")
 			job.JobResult, err = QueryAccountJob(job.QueryAccount, do)
