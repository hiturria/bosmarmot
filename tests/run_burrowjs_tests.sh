--- conflicted
+++ resolved
@@ -39,13 +39,11 @@
 # Constants
 
 # Ports etc must match those in burrow.toml
-<<<<<<< HEAD
 keys_port=48002
 rpc_tm_port=48003
 export BURROW_HOST='127.0.0.1'
 export BURROW_GRPC_PORT='20997'
-=======
->>>>>>> 5b43575e
+
 burrow_root="${chain_dir}/.burrow"
 
 # Temporary logs
